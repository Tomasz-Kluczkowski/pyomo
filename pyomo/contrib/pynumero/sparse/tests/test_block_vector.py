#  ___________________________________________________________________________
#
#  Pyomo: Python Optimization Modeling Objects
#  Copyright 2017 National Technology and Engineering Solutions of Sandia, LLC
#  Under the terms of Contract DE-NA0003525 with National Technology and
#  Engineering Solutions of Sandia, LLC, the U.S. Government retains certain
#  rights in this software.
#  This software is distributed under the 3-clause BSD License.
#  ___________________________________________________________________________
from __future__ import division
import sys
import pyutilib.th as unittest

<<<<<<< HEAD
try:
    import numpy as np
except ImportError:
=======
import pyomo.contrib.pynumero as pn
if not (pn.sparse.numpy_available and pn.sparse.scipy_available):
>>>>>>> c3a01b69
    raise unittest.SkipTest("Pynumero needs scipy and numpy to run NLP tests")

import numpy as np
from pyomo.contrib.pynumero.sparse.block_vector import BlockVector


class TestBlockVector(unittest.TestCase):

    def test_constructor(self):

        v = BlockVector(4)
        self.assertEqual(v.nblocks, 4)
        self.assertEqual(v.bshape, (4,))
        self.assertEqual(v.size, 0)

        v[0] = np.ones(2)
        v[1] = np.ones(4)
        self.assertEqual(v.size, 6)
        self.assertEqual(v.shape, (6,))
        v[0] = None
        self.assertEqual(v.size, 4)
        self.assertEqual(v.shape, (4,))
        self.assertEqual(v.ndim, 1)

        with self.assertRaises(Exception) as context:
            BlockVector('hola')

    def setUp(self):

        self.ones = BlockVector(3)
        self.list_sizes_ones = [2, 4, 3]
        for idx, s in enumerate(self.list_sizes_ones):
            self.ones[idx] = np.ones(s)

    def test_block_sizes(self):
        self.assertListEqual(self.ones.block_sizes().tolist(), self.list_sizes_ones)

    def test_dot(self):
        v1 = self.ones
        self.assertEqual(v1.dot(v1), v1.size)
        v2 = v1.clone(3.3)
        self.assertAlmostEqual(v1.dot(v2), v1.size*3.3)
        self.assertAlmostEqual(v2.dot(v1.flatten()), v1.size*3.3)
        with self.assertRaises(Exception) as context:
            v1.dot(1.0)

    def test_mean(self):
        flat_v = np.ones(self.ones.size)
        v = self.ones
        self.assertEqual(v.mean(), flat_v.mean())
        v = BlockVector(2)
        self.assertEqual(v.mean(), 0.0)

    def test_sum(self):
        self.assertEqual(self.ones.sum(), self.ones.size)
        v = BlockVector(2)
        v[0] = np.arange(5)
        v[1] = np.arange(9)
        self.assertEqual(v.sum(), 46)

    def test_all(self):

        v = BlockVector(2)
        a = np.ones(5)
        b = np.ones(3)
        v[0] = a
        v[1] = b
        self.assertTrue(v.all())

        v = BlockVector(2)
        a = np.zeros(5)
        b = np.zeros(3)
        v[0] = a
        v[1] = b
        self.assertFalse(v.all())

    def test_any(self):

        v = BlockVector(2)
        a = np.zeros(5)
        b = np.ones(3)
        v[0] = a
        v[1] = b
        self.assertTrue(v.any())

        v = BlockVector(2)
        a = np.zeros(5)
        b = np.zeros(3)
        v[0] = a
        v[1] = b
        self.assertFalse(v.any())

    def test_argpartition(self):
        v = self.ones
        self.assertRaises(NotImplementedError, v.argpartition, 1)

    def test_argsort(self):
        v = self.ones
        self.assertRaises(NotImplementedError, v.argsort)

    def test_astype(self):
        v = self.ones
        with self.assertRaises(NotImplementedError) as ctx:
            vv = v.astype(np.int, copy=False)

        vv = v.astype(np.int)
        self.assertEqual(vv.nblocks, v.nblocks)
        for blk in vv:
            self.assertEqual(blk.dtype, np.int)

    def test_byteswap(self):
        v = self.ones
        with self.assertRaises(NotImplementedError) as ctx:
            v.byteswap()

    def test_choose(self):
        v = self.ones
        with self.assertRaises(NotImplementedError) as ctx:
            v.choose(1)

    def test_clip(self):

        v = BlockVector(3)
        v2 = BlockVector(3)
        a = np.zeros(5)
        b = np.ones(3)*5.0
        c = np.ones(3)*10.0

        v[0] = a
        v[1] = b
        v[2] = c

        v2[0] = np.ones(5) * 4.0
        v2[1] = np.ones(3) * 5.0
        v2[2] = np.ones(3) * 9.0

        vv = v.clip(4.0, 9.0)
        self.assertEqual(vv.nblocks, v.nblocks)
        for bid, blk in enumerate(vv):
            self.assertTrue(np.allclose(blk, v2[bid]))

        with self.assertRaises(NotImplementedError) as ctx:
            vv = v.clip(4.0, 9.0, out=v2)

    def test_compress(self):
        v = self.ones
        with self.assertRaises(NotImplementedError) as ctx:
            vv = v.compress(1, out=1)

        v = BlockVector(2)
        a = np.ones(5)
        b = np.zeros(9)
        v[0] = a
        v[1] = b

        c = v.compress(v < 1)

        v2 = BlockVector(2)
        b = np.zeros(9)
        v2[0] = np.ones(0)
        v2[1] = b

        self.assertEqual(c.nblocks, v.nblocks)
        for bid, blk in enumerate(c):
            self.assertTrue(np.allclose(blk, v2[bid]))

        flags = v < 1
        c = v.compress(flags.flatten())
        self.assertEqual(c.nblocks, v.nblocks)
        for bid, blk in enumerate(c):
            self.assertTrue(np.allclose(blk, v2[bid]))

        with self.assertRaises(Exception) as context:
            v.compress(1.0)

    def test_nonzero(self):

        v = BlockVector(2)
        a = np.ones(5)
        b = np.zeros(9)
        v[0] = a
        v[1] = b

        n = v.nonzero()

        v2 = BlockVector(2)
        v2[0] = np.arange(5)
        v2[1] = np.zeros(0)
        self.assertEqual(n[0].nblocks, v.nblocks)
        for bid, blk in enumerate(n[0]):
            self.assertTrue(np.allclose(blk, v2[bid]))

    def test_ptp(self):

        v = BlockVector(2)
        a = np.arange(5)
        b = np.arange(9)
        v[0] = a
        v[1] = b

        vv = np.arange(9)
        self.assertEqual(vv.ptp(), v.ptp())

    def test_round(self):

        v = BlockVector(2)
        a = np.ones(5)*1.1
        b = np.ones(9)*1.1
        v[0] = a
        v[1] = b

        vv = v.round()
        self.assertEqual(vv.nblocks, v.nblocks)
        a = np.ones(5)
        b = np.ones(9)
        v[0] = a
        v[1] = b
        for bid, blk in enumerate(vv):
            self.assertTrue(np.allclose(blk, v[bid]))

    def test_std(self):

        v = BlockVector(2)
        a = np.arange(5)
        b = np.arange(9)
        v[0] = a
        v[1] = b

        vv = np.concatenate([a, b])
        self.assertEqual(vv.std(), v.std())

    def test_conj(self):
        v = self.ones
        vv = v.conj()
        self.assertEqual(vv.nblocks, v.nblocks)
        self.assertEqual(vv.shape, v.shape)
        for bid, blk in enumerate(vv):
            self.assertTrue(np.allclose(blk, v[bid]))

    def test_conjugate(self):
        v = self.ones
        vv = v.conjugate()
        self.assertEqual(vv.nblocks, v.nblocks)
        self.assertEqual(vv.shape, v.shape)
        for bid, blk in enumerate(vv):
            self.assertTrue(np.allclose(blk, v[bid]))

    def test_diagonal(self):
        v = self.ones
        with self.assertRaises(ValueError) as ctx:
            vv = v.diagonal()

    def test_getfield(self):
        v = self.ones
        with self.assertRaises(NotImplementedError) as ctx:
            vv = v.getfield(1)

    def test_item(self):
        v = self.ones
        with self.assertRaises(NotImplementedError) as ctx:
            vv = v.item(1)

    def test_itemset(self):
        v = self.ones
        with self.assertRaises(NotImplementedError) as ctx:
            vv = v.itemset(1)

    def test_newbyteorder(self):
        v = self.ones
        with self.assertRaises(NotImplementedError) as ctx:
            vv = v.newbyteorder()

    def test_partition(self):
        v = self.ones
        with self.assertRaises(NotImplementedError) as ctx:
            vv = v.partition(1)

    def test_repeat(self):
        v = self.ones
        with self.assertRaises(NotImplementedError) as ctx:
            vv = v.repeat(1)

    def test_reshape(self):
        v = self.ones
        with self.assertRaises(NotImplementedError) as ctx:
            vv = v.reshape(1)

    def test_resize(self):
        v = self.ones
        with self.assertRaises(NotImplementedError) as ctx:
            vv = v.resize(1)

    def test_searchsorted(self):
        v = self.ones
        with self.assertRaises(NotImplementedError) as ctx:
            vv = v.searchsorted(1)

    def test_setfield(self):
        v = self.ones
        with self.assertRaises(NotImplementedError) as ctx:
            vv = v.setfield(1, 1)

    def test_setflags(self):
        v = self.ones
        with self.assertRaises(NotImplementedError) as ctx:
            vv = v.setflags()

    def test_sort(self):
        v = self.ones
        with self.assertRaises(NotImplementedError) as ctx:
            vv = v.sort()

    def test_squeeze(self):
        v = self.ones
        with self.assertRaises(NotImplementedError) as ctx:
            vv = v.squeeze()

    def test_swapaxes(self):
        v = self.ones
        with self.assertRaises(NotImplementedError) as ctx:
            vv = v.swapaxes(1, 1)

    def test_tobytes(self):
        v = self.ones
        with self.assertRaises(NotImplementedError) as ctx:
            vv = v.tobytes()

    def test_trace(self):
        v = self.ones
        with self.assertRaises(NotImplementedError) as ctx:
            vv = v.trace()

    def test_prod(self):
        self.assertEqual(self.ones.prod(), 1)
        v = BlockVector(2)
        a = np.arange(5)
        b = np.arange(9)
        c = np.concatenate([a, b])
        v[0] = a
        v[1] = b
        self.assertEqual(v.prod(), c.prod())

    def test_max(self):
        self.assertEqual(self.ones.max(), 1)
        v = BlockVector(2)
        a = np.arange(5)
        b = np.arange(9)
        c = np.concatenate([a, b])
        v[0] = a
        v[1] = b
        self.assertEqual(v.max(), c.max())

    def test_min(self):
        self.assertEqual(self.ones.min(), 1)
        v = BlockVector(2)
        a = np.arange(5)
        b = np.arange(9)
        c = np.concatenate([a, b])
        v[0] = a
        v[1] = b
        self.assertEqual(v.min(), c.min())

    def test_tolist(self):
        v = BlockVector(2)
        a = np.arange(5)
        b = np.arange(9)
        c = np.concatenate([a, b])
        v[0] = a
        v[1] = b
        self.assertListEqual(v.tolist(), c.tolist())

    def test_flatten(self):
        v = BlockVector(2)
        a = np.arange(5)
        b = np.arange(9)
        c = np.concatenate([a, b])
        v[0] = a
        v[1] = b
        self.assertListEqual(v.flatten().tolist(), c.tolist())

    def test_fill(self):
        v = BlockVector(2)
        a = np.arange(5)
        b = np.arange(9)
        v[0] = a
        v[1] = b
        v.fill(1.0)
        c = np.ones(v.size)
        self.assertListEqual(v.tolist(), c.tolist())

    def test_shape(self):
        size = sum(self.list_sizes_ones)
        self.assertEqual(self.ones.shape, (size,))

    def test_bshape(self):
        self.assertEqual(self.ones.bshape, (3,))

    def test_size(self):
        size = sum(self.list_sizes_ones)
        self.assertEqual(self.ones.size, size)

    def test_length(self):
        size = sum(self.list_sizes_ones)
        self.assertEqual(len(self.ones), size)

    def test_argmax(self):
        v = BlockVector(2)
        v[0] = np.arange(5)
        v[1] = np.arange(10, 15)
        self.assertEqual(v.argmax(), v.size-1)

    def test_argmin(self):
        v = BlockVector(2)
        v[0] = np.arange(5)
        v[1] = np.arange(10, 15)
        self.assertEqual(v.argmin(), 0)

    def test_cumprod(self):

        v = BlockVector(3)
        v[0] = np.arange(1, 5)
        v[1] = np.arange(5, 10)
        v[2] = np.arange(10, 15)
        c = np.arange(1, 15)
        res = v.cumprod()
        self.assertIsInstance(res, BlockVector)
        self.assertEqual(v.nblocks, res.nblocks)
        self.assertTrue(np.allclose(c.cumprod(), res.flatten()))

    def test_cumsum(self):
        v = BlockVector(3)
        v[0] = np.arange(1, 5)
        v[1] = np.arange(5, 10)
        v[2] = np.arange(10, 15)
        c = np.arange(1, 15)
        res = v.cumsum()
        self.assertIsInstance(res, BlockVector)
        self.assertEqual(v.nblocks, res.nblocks)
        self.assertTrue(np.allclose(c.cumsum(), res.flatten()))

    def test_clone(self):
        v = self.ones
        w = v.clone()
        self.assertListEqual(w.tolist(), v.tolist())
        x = v.clone(4)
        self.assertListEqual(x.tolist(), [4]*v.size)
        y = x.clone(copy=False)
        y[2][-1] = 6
        d = np.ones(y.size)*4
        d[-1] = 6
        self.assertListEqual(y.tolist(), d.tolist())
        self.assertListEqual(x.tolist(), d.tolist())

    def test_add(self):

        v = self.ones
        v1 = self.ones
        result = v + v1
        self.assertListEqual(result.tolist(), [2]*v.size)
        result = v + 2
        self.assertListEqual(result.tolist(), [3] * v.size)
        result = v + v1.flatten()
        self.assertTrue(np.allclose(result.flatten(), v.flatten()+v1.flatten()))

        with self.assertRaises(Exception) as context:
            result = v + 'hola'

    def test_radd(self):
        v = self.ones
        v1 = self.ones
        result = v + v1
        self.assertListEqual(result.tolist(), [2] * v.size)
        result = 2 + v
        self.assertListEqual(result.tolist(), [3] * v.size)
        result = v.flatten() + v1
        self.assertTrue(np.allclose(result.flatten(), v.flatten() + v1.flatten()))

    def test_sub(self):
        v = self.ones
        v1 = self.ones
        result = v - v1
        self.assertListEqual(result.tolist(), [0] * v.size)
        result = v - 1.0
        self.assertListEqual(result.tolist(), [0] * v.size)
        result = v - v1.flatten()
        self.assertTrue(np.allclose(result.flatten(), v.flatten() - v1.flatten()))

        with self.assertRaises(Exception) as context:
            result = v - 'hola'

    def test_rsub(self):
        v = self.ones
        v1 = self.ones
        result = v1.__rsub__(v)
        self.assertListEqual(result.tolist(), [0] * v.size)
        result = 1.0 - v
        self.assertListEqual(result.tolist(), [0] * v.size)
        result = v.flatten() - v1
        self.assertTrue(np.allclose(result.flatten(), v.flatten() - v1.flatten()))

    def test_mul(self):
        v = self.ones
        v1 = v.clone(5, copy=True)
        result = v1 * v
        self.assertListEqual(result.tolist(), [5] * v.size)
        result = v * 5.0
        self.assertListEqual(result.tolist(), [5] * v.size)
        result = v * v1.flatten()
        self.assertTrue(np.allclose(result.flatten(), v.flatten() * v1.flatten()))

        with self.assertRaises(Exception) as context:
            result = v * 'hola'

    def test_rmul(self):
        v = self.ones
        v1 = v.clone(5, copy=True)
        result = v1.__rmul__(v)
        self.assertListEqual(result.tolist(), [5] * v.size)
        result = v * 5.0
        self.assertListEqual(result.tolist(), [5] * v.size)
        result = v.flatten() * v1
        self.assertTrue(np.allclose(result.flatten(), v.flatten() * v1.flatten()))

    def test_truediv(self):
        v = self.ones
        v1 = v.clone(5.0, copy=True)
        result = v / v1
        self.assertListEqual(result.tolist(), [1.0/5.0] * v.size)
        result = v / v1.flatten()
        self.assertTrue(np.allclose(result.flatten(), v.flatten() / v1.flatten()))
        result = 5.0 / v1
        self.assertTrue(np.allclose(result.flatten(), v.flatten()))
        result = v1 / 5.0
        self.assertTrue(np.allclose(result.flatten(), v.flatten()))

    def test_rtruediv(self):
        v = self.ones
        v1 = v.clone(5.0, copy=True)
        result = v1.__rtruediv__(v)
        self.assertListEqual(result.tolist(), [1.0 / 5.0] * v.size)
        result = v.flatten() / v1
        self.assertTrue(np.allclose(result.flatten(), v.flatten() / v1.flatten()))
        result = 5.0 / v1
        self.assertTrue(np.allclose(result.flatten(), v.flatten()))
        result = v1 / 5.0
        self.assertTrue(np.allclose(result.flatten(), v.flatten()))

    def test_floordiv(self):
        v = self.ones
        v.fill(2.0)
        v1 = v.clone(5.0, copy=True)
        result = v1 // v
        self.assertListEqual(result.tolist(), [5.0 // 2.0] * v.size)
        result = v // v1.flatten()
        self.assertTrue(np.allclose(result.flatten(), v.flatten() // v1.flatten()))

    def test_rfloordiv(self):
        v = self.ones
        v.fill(2.0)
        v1 = v.clone(5.0, copy=True)
        result = v.__rfloordiv__(v1)
        self.assertListEqual(result.tolist(), [5.0 // 2.0] * v.size)
        result = v.flatten() // v1
        self.assertTrue(np.allclose(result.flatten(), v.flatten() // v1.flatten()))
        result = 2.0 // v1
        self.assertTrue(np.allclose(result.flatten(), np.zeros(v1.size)))
        result = v1 // 2.0
        self.assertTrue(np.allclose(result.flatten(), np.ones(v1.size)*2.0))

    def test_iadd(self):
        v = self.ones
        v += 3
        self.assertListEqual(v.tolist(), [4]*v.size)
        v.fill(1.0)
        v += v
        self.assertListEqual(v.tolist(), [2] * v.size)
        v.fill(1.0)
        v += np.ones(v.size)*3
        self.assertTrue(np.allclose(v.flatten(), np.ones(v.size)*4))

        v = BlockVector(2)
        a = np.ones(5)
        b = np.zeros(9)
        v[0] = a
        v[1] = b
        v += 1.0

        self.assertTrue(np.allclose(v[0], a + 1))
        self.assertTrue(np.allclose(v[1], b + 1))

        v = BlockVector(2)
        a = np.ones(5)
        b = np.zeros(9)
        v[0] = a
        v[1] = b

        v2 = BlockVector(2)
        v2[0] = np.ones(5)
        v2[1] = np.ones(9)

        v += v2
        self.assertTrue(np.allclose(v[0], a + 1))
        self.assertTrue(np.allclose(v[1], b + 1))

        self.assertTrue(np.allclose(v2[0], np.ones(5)))
        self.assertTrue(np.allclose(v2[1], np.ones(9)))

        with self.assertRaises(Exception) as context:
            v += 'hola'

    def test_isub(self):
        v = self.ones
        v -= 3
        self.assertListEqual(v.tolist(), [-2] * v.size)
        v.fill(1.0)
        v -= v
        self.assertListEqual(v.tolist(), [0] * v.size)
        v.fill(1.0)
        v -= np.ones(v.size) * 3
        self.assertTrue(np.allclose(v.flatten(), -np.ones(v.size) * 2))

        v = BlockVector(2)
        a = np.ones(5)
        b = np.zeros(9)
        v[0] = a
        v[1] = b
        v -= 5.0

        self.assertTrue(np.allclose(v[0], a - 5.0))
        self.assertTrue(np.allclose(v[1], b - 5.0))

        v = BlockVector(2)
        a = np.ones(5)
        b = np.zeros(9)
        v[0] = a
        v[1] = b

        v2 = BlockVector(2)
        v2[0] = np.ones(5)
        v2[1] = np.ones(9)

        v -= v2
        self.assertTrue(np.allclose(v[0], a - 1))
        self.assertTrue(np.allclose(v[1], b - 1))

        self.assertTrue(np.allclose(v2[0], np.ones(5)))
        self.assertTrue(np.allclose(v2[1], np.ones(9)))

        with self.assertRaises(Exception) as context:
            v -= 'hola'

    def test_imul(self):
        v = self.ones
        v *= 3
        self.assertListEqual(v.tolist(), [3] * v.size)
        v.fill(1.0)
        v *= v
        self.assertListEqual(v.tolist(), [1] * v.size)
        v.fill(1.0)
        v *= np.ones(v.size) * 2
        self.assertTrue(np.allclose(v.flatten(), np.ones(v.size) * 2))

        v = BlockVector(2)
        a = np.ones(5)
        b = np.arange(9)
        v[0] = a
        v[1] = b
        v *= 2.0

        self.assertTrue(np.allclose(v[0], a * 2.0))
        self.assertTrue(np.allclose(v[1], b * 2.0))

        v = BlockVector(2)
        a = np.ones(5)
        b = np.zeros(9)
        v[0] = a
        v[1] = b

        v2 = BlockVector(2)
        v2[0] = np.ones(5) * 2
        v2[1] = np.ones(9) * 2

        v *= v2
        self.assertTrue(np.allclose(v[0], a * 2))
        self.assertTrue(np.allclose(v[1], b * 2))

        self.assertTrue(np.allclose(v2[0], np.ones(5) * 2))
        self.assertTrue(np.allclose(v2[1], np.ones(9) * 2))

        with self.assertRaises(Exception) as context:
            v *= 'hola'

    def test_getitem(self):
        v = self.ones
        for i, s in enumerate(self.list_sizes_ones):
            self.assertEqual(v[i].size, s)
            self.assertEqual(v[i].shape, (s,))
            self.assertListEqual(v[i].tolist(), np.ones(s).tolist())

    def test_setitem(self):
        v = self.ones
        for i, s in enumerate(self.list_sizes_ones):
            v[i] = np.ones(s) * i
        for i, s in enumerate(self.list_sizes_ones):
            self.assertEqual(v[i].size, s)
            self.assertEqual(v[i].shape, (s,))
            res = np.ones(s) * i
            self.assertListEqual(v[i].tolist(), res.tolist())

    def test_set_blocks(self):
        v = self.ones
        blocks = [np.ones(s)*i for i, s in enumerate(self.list_sizes_ones)]
        v.set_blocks(blocks)
        for i, s in enumerate(self.list_sizes_ones):
            self.assertEqual(v[i].size, s)
            self.assertEqual(v[i].shape, (s,))
            res = np.ones(s) * i
            self.assertListEqual(v[i].tolist(), res.tolist())

    def test_has_none(self):
        v = self.ones
        self.assertFalse(v.has_none)
        v[0] = None
        self.assertTrue(v.has_none)
        v[0] = np.ones(2)
        self.assertFalse(v.has_none)

    def test_copyfrom(self):
        v = self.ones
        v1 = np.zeros(v.size)
        v.copyfrom(v1)
        self.assertListEqual(v.tolist(), v1.tolist())

        v2 = BlockVector(len(self.list_sizes_ones))
        for i, s in enumerate(self.list_sizes_ones):
            v2[i] = np.ones(s)*i
        v.copyfrom(v2)
        for idx, blk in enumerate(v2):
            self.assertListEqual(blk.tolist(), v2[idx].tolist())

        v3 = BlockVector(2)
        v4 = v.clone(2)
        v3[0] = v4
        v3[1] = np.zeros(3)
        self.assertListEqual(v3.tolist(), v4.tolist() + [0]*3)

    def test_copyto(self):
        v = self.ones
        v2 = BlockVector(len(self.list_sizes_ones))
        v.copyto(v2)
        self.assertListEqual(v.tolist(), v2.tolist())
        v3 = np.zeros(v.size)
        v.copyto(v3)
        self.assertListEqual(v.tolist(), v3.tolist())
        v *= 5
        v.copyto(v2)
        self.assertListEqual(v.tolist(), v2.tolist())

    def test_gt(self):

        v = BlockVector(2)
        a = np.ones(5)
        b = np.zeros(9)
        v[0] = a
        v[1] = b

        flags = v > 0
        self.assertEqual(v.nblocks, flags.nblocks)
        for bid, blk in enumerate(flags):
            self.assertTrue(np.allclose(blk, v[bid]))

        flags = v > np.zeros(v.size)
        self.assertEqual(v.nblocks, flags.nblocks)
        for bid, blk in enumerate(flags):
            self.assertTrue(np.allclose(blk, v[bid]))

        vv = v.copy()
        vv.fill(0.0)
        flags = v > vv
        self.assertEqual(v.nblocks, flags.nblocks)
        for bid, blk in enumerate(flags):
            self.assertTrue(np.allclose(blk, v[bid]))

    def test_ge(self):

        v = BlockVector(2)
        a = np.ones(5)
        b = np.zeros(9)
        v[0] = a
        v[1] = b

        flags = v >= 0
        v[1] = b + 1
        self.assertEqual(v.nblocks, flags.nblocks)
        for bid, blk in enumerate(flags):
            self.assertTrue(np.allclose(blk, v[bid]))
        v[1] = b - 1
        flags = v >= np.zeros(v.size)
        v[1] = b
        self.assertEqual(v.nblocks, flags.nblocks)
        for bid, blk in enumerate(flags):
            self.assertTrue(np.allclose(blk, v[bid]))

        v[1] = b - 1
        vv = v.copy()
        vv.fill(0.0)
        flags = v >= vv
        v[1] = b
        self.assertEqual(v.nblocks, flags.nblocks)
        for bid, blk in enumerate(flags):
            self.assertTrue(np.allclose(blk, v[bid]))

    def test_lt(self):

        v = BlockVector(2)
        a = np.ones(5)
        b = np.zeros(9)
        v[0] = a
        v[1] = b

        flags = v < 1
        v[0] = a-1
        v[1] = b+1
        self.assertEqual(v.nblocks, flags.nblocks)
        for bid, blk in enumerate(flags):
            self.assertTrue(np.allclose(blk, v[bid]))
        v[0] = a + 1
        v[1] = b - 1
        flags = v < np.ones(v.size)
        v[0] = a - 1
        v[1] = b + 1
        self.assertEqual(v.nblocks, flags.nblocks)
        for bid, blk in enumerate(flags):
            self.assertTrue(np.allclose(blk, v[bid]))

        v[0] = a + 1
        v[1] = b - 1
        vv = v.copy()
        vv.fill(1.0)
        flags = v < vv
        v[0] = a - 1
        v[1] = b + 1
        self.assertEqual(v.nblocks, flags.nblocks)
        for bid, blk in enumerate(flags):
            self.assertTrue(np.allclose(blk, v[bid]))

    def test_le(self):

        v = BlockVector(2)
        a = np.ones(5)
        b = np.zeros(9)
        v[0] = a
        v[1] = b

        flags = v <= 1
        v[1] = b + 1
        self.assertEqual(v.nblocks, flags.nblocks)
        for bid, blk in enumerate(flags):
            self.assertTrue(np.allclose(blk, v[bid]))

        flags = v <= v
        vv = v.copy()
        vv.fill(1.0)
        self.assertEqual(v.nblocks, flags.nblocks)
        for bid, blk in enumerate(flags):
            self.assertTrue(np.allclose(blk, vv[bid]))

        flags = v <= v.flatten()
        vv = v.copy()
        vv.fill(1.0)
        self.assertEqual(v.nblocks, flags.nblocks)
        for bid, blk in enumerate(flags):
            self.assertTrue(np.allclose(blk, vv[bid]))

    def test_eq(self):

        v = BlockVector(2)
        a = np.ones(5)
        b = np.zeros(9)
        v[0] = a
        v[1] = b

        flags = v == 1
        self.assertEqual(v.nblocks, flags.nblocks)
        for bid, blk in enumerate(flags):
            self.assertTrue(np.allclose(blk, v[bid]))

        flags = v == np.ones(v.size)
        self.assertEqual(v.nblocks, flags.nblocks)
        for bid, blk in enumerate(flags):
            self.assertTrue(np.allclose(blk, v[bid]))

        vv = v.copy()
        vv.fill(1.0)
        flags = v == vv
        self.assertEqual(v.nblocks, flags.nblocks)
        for bid, blk in enumerate(flags):
            self.assertTrue(np.allclose(blk, v[bid]))

    def test_ne(self):

        v = BlockVector(2)
        a = np.ones(5)
        b = np.zeros(9)
        v[0] = a
        v[1] = b

        flags = v != 0
        self.assertEqual(v.nblocks, flags.nblocks)
        for bid, blk in enumerate(flags):
            self.assertTrue(np.allclose(blk, v[bid]))

        flags = v != np.zeros(v.size)
        self.assertEqual(v.nblocks, flags.nblocks)
        for bid, blk in enumerate(flags):
            self.assertTrue(np.allclose(blk, v[bid]))

        vv = v.copy()
        vv.fill(0.0)
        flags = v != vv
        self.assertEqual(v.nblocks, flags.nblocks)
        for bid, blk in enumerate(flags):
            self.assertTrue(np.allclose(blk, v[bid]))

    def test_contains(self):

        v = BlockVector(2)
        a = np.ones(5)
        b = np.zeros(9)
        v[0] = a
        v[1] = b

        self.assertTrue(0 in v)
        self.assertFalse(3 in v)
    # ToDo: add tests for block vectors with block vectors in them
    # ToDo: vector comparisons
    def test_copy(self):
        v = BlockVector(2)
        a = np.ones(5)
        b = np.zeros(9)
        v[0] = a
        v[1] = b
        v2 = v.copy()
        self.assertTrue(np.allclose(v.flatten(), v2.flatten()))

    def test_unary_ufuncs(self):

        v = BlockVector(2)
        a = np.ones(3) * 0.5
        b = np.ones(2) * 0.8
        v[0] = a
        v[1] = b

        v2 = BlockVector(2)

        unary_funcs = [np.log10, np.sin, np.cos, np.exp, np.ceil,
                       np.floor, np.tan, np.arctan, np.arcsin,
                       np.arccos, np.sinh, np.cosh, np.abs,
                       np.tanh, np.arcsinh, np.arctanh,
                       np.fabs, np.sqrt, np.log, np.log2,
                       np.absolute, np.isfinite, np.isinf, np.isnan,
                       np.log1p, np.logical_not, np.exp2, np.expm1,
                       np.sign, np.rint, np.square, np.positive,
                       np.negative, np.rad2deg, np.deg2rad,
                       np.conjugate, np.reciprocal]

        for fun in unary_funcs:
            v2[0] = fun(v[0])
            v2[1] = fun(v[1])
            res = fun(v)
            self.assertIsInstance(res, BlockVector)
            self.assertEqual(res.nblocks, 2)
            for i in range(2):
                self.assertTrue(np.allclose(res[i], v2[i]))

        other_funcs = [np.cumsum, np.cumprod, np.cumproduct]

        for fun in other_funcs:
            res = fun(v)
            self.assertIsInstance(res, BlockVector)
            self.assertEqual(res.nblocks, 2)
            self.assertTrue(np.allclose(fun(v.flatten()), res.flatten()))

        with self.assertRaises(Exception) as context:
            np.cbrt(v)

    def test_reduce_ufuncs(self):

        v = BlockVector(2)
        a = np.ones(3) * 0.5
        b = np.ones(2) * 0.8
        v[0] = a
        v[1] = b

        reduce_funcs = [np.sum, np.max, np.min, np.prod, np.mean]
        for fun in reduce_funcs:
            self.assertAlmostEqual(fun(v), fun(v.flatten()))

        other_funcs = [np.all, np.any, np.std, np.ptp, np.argmax, np.argmin]
        for fun in other_funcs:
            self.assertAlmostEqual(fun(v), fun(v.flatten()))

    def test_binary_ufuncs(self):

        v = BlockVector(2)
        a = np.ones(3) * 0.5
        b = np.ones(2) * 0.8
        v[0] = a
        v[1] = b

        v2 = BlockVector(2)
        a2 = np.ones(3) * 3.0
        b2 = np.ones(2) * 2.8
        v2[0] = a2
        v2[1] = b2

        binary_ufuncs = [np.add, np.multiply, np.divide, np.subtract,
                         np.greater, np.greater_equal, np.less,
                         np.less_equal, np.not_equal,
                         np.maximum, np.minimum,
                         np.fmax, np.fmin, np.equal,
                         np.logaddexp, np.logaddexp2, np.remainder,
                         np.heaviside, np.hypot]

        for fun in binary_ufuncs:
            flat_res = fun(v.flatten(), v2.flatten())
            res = fun(v, v2)
            self.assertTrue(np.allclose(flat_res, res.flatten()))

            res = fun(v, v2.flatten())
            self.assertTrue(np.allclose(flat_res, res.flatten()))

            res = fun(v.flatten(), v2)
            self.assertTrue(np.allclose(flat_res, res.flatten()))

            flat_res = fun(v.flatten(), 5)
            res = fun(v, 5)
            self.assertTrue(np.allclose(flat_res, res.flatten()))

            flat_res = fun(3.0, v2.flatten())
            res = fun(3.0, v2)
            self.assertTrue(np.allclose(flat_res, res.flatten()))

        v = BlockVector(2)
        a = np.ones(3, dtype=bool)
        b = np.ones(2, dtype=bool)
        v[0] = a
        v[1] = b

        v2 = BlockVector(2)
        a2 = np.zeros(3, dtype=bool)
        b2 = np.zeros(2, dtype=bool)
        v2[0] = a2
        v2[1] = b2

        binary_ufuncs = [np.logical_and, np.logical_or, np.logical_xor]
        for fun in binary_ufuncs:
            flat_res = fun(v.flatten(), v2.flatten())
            res = fun(v, v2)
            self.assertTrue(np.allclose(flat_res, res.flatten()))

if __name__ == '__main__':
    unittest.main()<|MERGE_RESOLUTION|>--- conflicted
+++ resolved
@@ -11,14 +11,9 @@
 import sys
 import pyutilib.th as unittest
 
-<<<<<<< HEAD
-try:
-    import numpy as np
-except ImportError:
-=======
+
 import pyomo.contrib.pynumero as pn
 if not (pn.sparse.numpy_available and pn.sparse.scipy_available):
->>>>>>> c3a01b69
     raise unittest.SkipTest("Pynumero needs scipy and numpy to run NLP tests")
 
 import numpy as np
