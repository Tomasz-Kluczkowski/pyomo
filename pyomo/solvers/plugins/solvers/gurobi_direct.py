#  ___________________________________________________________________________
#
#  Pyomo: Python Optimization Modeling Objects
#  Copyright 2017 National Technology and Engineering Solutions of Sandia, LLC
#  Under the terms of Contract DE-NA0003525 with National Technology and
#  Engineering Solutions of Sandia, LLC, the U.S. Government retains certain
#  rights in this software.
#  This software is distributed under the 3-clause BSD License.
#  ___________________________________________________________________________

import logging
import re
import sys
import pyutilib.services
from pyutilib.misc import Bunch
from pyomo.util.plugin import alias
from pyomo.core.kernel.numvalue import is_fixed
from pyomo.repn import generate_canonical_repn, LinearCanonicalRepn, canonical_degree
from pyomo.solvers.plugins.solvers.direct_solver import DirectSolver
from pyomo.solvers.plugins.solvers.direct_or_persistent_solver import DirectOrPersistentSolver
from pyomo.core.kernel.numvalue import value
import pyomo.core.kernel
from pyomo.core.kernel.component_set import ComponentSet
from pyomo.opt.results.results_ import SolverResults
from pyomo.opt.results.solution import Solution, SolutionStatus
from pyomo.opt.results.solver import TerminationCondition, SolverStatus
from pyomo.core.base.suffix import Suffix


logger = logging.getLogger('pyomo.solvers')


class DegreeError(ValueError):
    pass


class GurobiDirect(DirectSolver):
    alias('gurobi_direct', doc='Direct python interface to Gurobi')

    def __init__(self, **kwds):
        kwds['type'] = 'gurobi_direct'
        DirectSolver.__init__(self, **kwds)
        self._init()

    def _init(self):
        self._name = None
        try:
            import gurobipy
            self._gurobipy = gurobipy
            self._python_api_exists = True
            self._version = self._gurobipy.gurobi.version()
            self._name = "Gurobi %s.%s%s" % self._version
            while len(self._version) < 4:
                self._version += (0,)
            self._version = self._version[:4]
            self._version_major = self._version[0]
        except ImportError:
            self._python_api_exists = False
        except Exception as e:
            # other forms of exceptions can be thrown by the gurobi python
            # import. for example, a gurobipy.GurobiError exception is thrown
            # if all tokens for Gurobi are already in use. assuming, of
            # course, the license is a token license. unfortunately, you can't
            # import without a license, which means we can't test for the
            # exception above!
            print("Import of gurobipy failed - gurobi message=" + str(e) + "\n")
            self._python_api_exists = False

        self._range_constraints = set()

        if self._version_major < 5:
            self._max_constraint_degree = 1
        else:
            self._max_constraint_degree = 2
        self._max_obj_degree = 2

        # Note: Undefined capabilites default to None
        self._capabilities.linear = True
        self._capabilities.quadratic_objective = True
        if self._version_major < 5:
            self._capabilities.quadratic_constraint = False
        else:
            self._capabilities.quadratic_constraint = True
        self._capabilities.integer = True
        self._capabilities.sos1 = True
        self._capabilities.sos2 = True

    def _apply_solver(self):
        for var in self._pyomo_model.component_data_objects(ctype=pyomo.core.base.var.Var, descend_into=True,
                                                            active=None, sort=False):
            var.stale = True
        if self._tee:
            self._solver_model.setParam('OutputFlag', 1)
        else:
            self._solver_model.setParam('OutputFlag', 0)

        self._solver_model.setParam('LogFile', self._log_file)

        if self._keepfiles:
            print("Solver log file: "+self._log_file)

        # Options accepted by gurobi (case insensitive):
        # ['Cutoff', 'IterationLimit', 'NodeLimit', 'SolutionLimit', 'TimeLimit',
        #  'FeasibilityTol', 'IntFeasTol', 'MarkowitzTol', 'MIPGap', 'MIPGapAbs',
        #  'OptimalityTol', 'PSDTol', 'Method', 'PerturbValue', 'ObjScale', 'ScaleFlag',
        #  'SimplexPricing', 'Quad', 'NormAdjust', 'BarIterLimit', 'BarConvTol',
        #  'BarCorrectors', 'BarOrder', 'Crossover', 'CrossoverBasis', 'BranchDir',
        #  'Heuristics', 'MinRelNodes', 'MIPFocus', 'NodefileStart', 'NodefileDir',
        #  'NodeMethod', 'PumpPasses', 'RINS', 'SolutionNumber', 'SubMIPNodes', 'Symmetry',
        #  'VarBranch', 'Cuts', 'CutPasses', 'CliqueCuts', 'CoverCuts', 'CutAggPasses',
        #  'FlowCoverCuts', 'FlowPathCuts', 'GomoryPasses', 'GUBCoverCuts', 'ImpliedCuts',
        #  'MIPSepCuts', 'MIRCuts', 'NetworkCuts', 'SubMIPCuts', 'ZeroHalfCuts', 'ModKCuts',
        #  'Aggregate', 'AggFill', 'PreDual', 'DisplayInterval', 'IISMethod', 'InfUnbdInfo',
        #  'LogFile', 'PreCrush', 'PreDepRow', 'PreMIQPMethod', 'PrePasses', 'Presolve',
        #  'ResultFile', 'ImproveStartTime', 'ImproveStartGap', 'Threads', 'Dummy', 'OutputFlag']
        for key, option in self.options.items():
            self._solver_model.setParam(key, option)

        if self._version_major >= 5:
            for suffix in self._suffixes:
                if re.match(suffix, "dual"):
                    self._solver_model.setParam(self._gurobipy.GRB.Param.QCPDual, 1)

        self._solver_model.optimize()

        self._solver_model.setParam('LogFile', 'default')

        # FIXME: can we get a return code indicating if Gurobi had a significant failure?
        return Bunch(rc=None, log=None)

    def _get_expr_from_pyomo_repn(self, repn, max_degree=2):
        referenced_vars = ComponentSet()

        degree = canonical_degree(repn)
        if (degree is None) or (degree > max_degree):
            raise DegreeError('GurobiDirect does not support expressions of degree {0}.'.format(degree))

        if isinstance(repn, LinearCanonicalRepn):
            if (repn.linear is not None) and (len(repn.linear) > 0):
                list(map(referenced_vars.add, repn.variables))
                new_expr = self._gurobipy.LinExpr(repn.linear, [self._pyomo_var_to_solver_var_map[i] for i in repn.variables])
            else:
                new_expr = 0

            if repn.constant is not None:
                new_expr += repn.constant

        else:
            new_expr = 0
            if 0 in repn:
                new_expr += repn[0][None]

            if 1 in repn:
                for ndx, coeff in repn[1].items():
                    new_expr += coeff * self._pyomo_var_to_solver_var_map[repn[-1][ndx]]
                    referenced_vars.add(repn[-1][ndx])

            if 2 in repn:
                for key, coeff in repn[2].items():
                    tmp_expr = coeff
                    for ndx, power in key.items():
                        referenced_vars.add(repn[-1][ndx])
                        for i in range(power):
                            tmp_expr *= self._pyomo_var_to_solver_var_map[repn[-1][ndx]]
                    new_expr += tmp_expr

        return new_expr, referenced_vars

    def _get_expr_from_pyomo_expr(self, expr, max_degree=2):
        repn = generate_canonical_repn(expr)

<<<<<<< HEAD
        for var_value in pyomo_instance.component_data_objects(Var):
=======
        try:
            gurobi_expr, referenced_vars = self._get_expr_from_pyomo_repn(repn, max_degree)
        except DegreeError as e:
            msg = e.args[0]
            msg += '\nexpr: {0}'.format(expr)
            raise DegreeError(msg)

        return gurobi_expr, referenced_vars

    def _add_var(self, var):
        varname = self._symbol_map.getSymbol(var, self._labeler)
        vtype = self._gurobi_vtype_from_var(var)
        if var.has_lb():
            lb = value(var.lb)
        else:
            lb = -self._gurobipy.GRB.INFINITY
        if var.has_ub():
            ub = value(var.ub)
        else:
            ub = self._gurobipy.GRB.INFINITY
>>>>>>> aee0c01a

        gurobipy_var = self._solver_model.addVar(lb=lb, ub=ub, vtype=vtype, name=varname)

        self._pyomo_var_to_solver_var_map[var] = gurobipy_var
        self._referenced_variables[var] = 0

        if var.is_fixed():
            gurobipy_var.setAttr('lb', var.value)
            gurobipy_var.setAttr('ub', var.value)

    def _set_instance(self, model, kwds={}):
        self._range_constraints = set()
        DirectOrPersistentSolver._set_instance(self, model, kwds)
        try:
            if model.name is not None:
                self._solver_model = self._gurobipy.Model(model.name)
            else:
                self._solver_model = self._gurobipy.Model()
        except Exception:
            e = sys.exc_info()[1]
            msg = ('Unable to create Gurobi model. Have you installed the Python bindings for Gurboi?\n\n\t' +
                   'Error message: {0}'.format(e))
            raise Exception(msg)

        self._add_block(model)

        for var, n_ref in self._referenced_variables.items():
            if n_ref != 0:
                if var.fixed:
                    if not self._output_fixed_variable_bounds:
                        raise ValueError("Encountered a fixed variable (%s) inside an active objective "
                                         "or constraint expression on model %s, which is usually indicative of "
                                         "a preprocessing error. Use the IO-option 'output_fixed_variable_bounds=True' "
                                         "to suppress this error and fix the variable by overwriting its bounds in "
                                         "the Gurobi instance."
                                         % (var.name, self._pyomo_model.name,))

    def _add_block(self, block):
        DirectOrPersistentSolver._add_block(self, block)
        self._solver_model.update()

    def _add_constraint(self, con):
        if not con.active:
            return None

        if is_fixed(con.body):
            if self._skip_trivial_constraints:
                return None

        conname = self._symbol_map.getSymbol(con, self._labeler)

        if con._linear_canonical_form:
            gurobi_expr, referenced_vars = self._get_expr_from_pyomo_repn(con.canonical_form(),
                                                                          self._max_constraint_degree)
        elif isinstance(con, LinearCanonicalRepn):
            gurobi_expr, referenced_vars = self._get_expr_from_pyomo_repn(con, self._max_constraint_degree)
        else:
            gurobi_expr, referenced_vars = self._get_expr_from_pyomo_expr(con.body, self._max_constraint_degree)

        if con.has_lb():
            if not is_fixed(con.lower):
                raise ValueError('Lower bound of constraint {0} is not constant.'.format(con))
        if con.has_ub():
            if not is_fixed(con.upper):
                raise ValueError('Upper bound of constraint {0} is not constant.'.format(con))

        if con.equality:
            gurobipy_con = self._solver_model.addConstr(lhs=gurobi_expr, sense=self._gurobipy.GRB.EQUAL,
                                                        rhs=value(con.lower), name=conname)
        elif con.has_lb() and (value(con.lower) > -float('inf')) and con.has_ub() and (value(con.upper) < float('inf')):
            gurobipy_con = self._solver_model.addRange(gurobi_expr, value(con.lower), value(con.upper), name=conname)
            self._range_constraints.add(con)
        elif con.has_lb() and (value(con.lower) > -float('inf')):
            gurobipy_con = self._solver_model.addConstr(lhs=gurobi_expr, sense=self._gurobipy.GRB.GREATER_EQUAL,
                                                        rhs=value(con.lower), name=conname)
        elif con.has_ub() and (value(con.upper) < float('inf')):
            gurobipy_con = self._solver_model.addConstr(lhs=gurobi_expr, sense=self._gurobipy.GRB.LESS_EQUAL,
                                                        rhs=value(con.upper), name=conname)
        else:
            raise ValueError('Constraint does not have a lower or an upper bound: {0} \n'.format(con))

        for var in referenced_vars:
            self._referenced_variables[var] += 1
        self._vars_referenced_by_con[con] = referenced_vars
        self._pyomo_con_to_solver_con_map[con] = gurobipy_con

    def _add_sos_constraint(self, con):
        if not con.active:
            return None

        conname = self._symbol_map.getSymbol(con, self._labeler)
        level = con.level
        if level == 1:
            sos_type = self._gurobipy.GRB.SOS_TYPE1
        elif level == 2:
            sos_type = self._gurobipy.GRB.SOS_TYPE2
        else:
            raise ValueError('Solver does not support SOS level {0} constraints'.format(level))

        gurobi_vars = []
        weights = []

        self._vars_referenced_by_con[con] = ComponentSet()

        if hasattr(con, 'get_items'):
            # aml sos constraint
            sos_items = list(con.get_items())
        else:
            # kernel sos constraint
            sos_items = list(con.items())

        for v, w in sos_items:
            self._vars_referenced_by_con[con].add(v)
            gurobi_vars.append(self._pyomo_var_to_solver_var_map[v])
            self._referenced_variables[v] += 1
            weights.append(w)

        gurobipy_con = self._solver_model.addSOS(sos_type, gurobi_vars, weights)
        self._pyomo_con_to_solver_con_map[con] = gurobipy_con

    def _gurobi_vtype_from_var(self, var):
        """
        This function takes a pyomo variable and returns the appropriate gurobi variable type
        :param var: pyomo.core.base.var.Var
        :return: gurobipy.GRB.CONTINUOUS or gurobipy.GRB.BINARY or gurobipy.GRB.INTEGER
        """
        if var.is_binary():
            vtype = self._gurobipy.GRB.BINARY
        elif var.is_integer():
            vtype = self._gurobipy.GRB.INTEGER
        elif var.is_continuous():
            vtype = self._gurobipy.GRB.CONTINUOUS
        else:
            raise ValueError('Variable domain type is not recognized for {0}'.format(var.domain))
        return vtype

    def _set_objective(self, obj):
        if self._objective is not None:
            for var in self._vars_referenced_by_obj:
                self._referenced_variables[var] -= 1
            self._vars_referenced_by_obj = ComponentSet()
            self._objective = None

        if obj.active is False:
            raise ValueError('Cannot add inactive objective to solver.')

        if obj.sense == pyomo.core.kernel.minimize:
            sense = self._gurobipy.GRB.MINIMIZE
        elif obj.sense == pyomo.core.kernel.maximize:
            sense = self._gurobipy.GRB.MAXIMIZE
        else:
            raise ValueError('Objective sense is not recognized: {0}'.format(obj.sense))

        gurobi_expr, referenced_vars = self._get_expr_from_pyomo_expr(obj.expr, self._max_obj_degree)

        for var in referenced_vars:
            self._referenced_variables[var] += 1

        self._solver_model.setObjective(gurobi_expr, sense=sense)
        self._objective = obj
        self._vars_referenced_by_obj = referenced_vars

    def _postsolve(self):
        # the only suffixes that we extract from GUROBI are
        # constraint duals, constraint slacks, and variable
        # reduced-costs. scan through the solver suffix list
        # and throw an exception if the user has specified
        # any others.
        extract_duals = False
        extract_slacks = False
        extract_reduced_costs = False
        for suffix in self._suffixes:
            flag = False
            if re.match(suffix, "dual"):
                extract_duals = True
                flag = True
            if re.match(suffix, "slack"):
                extract_slacks = True
                flag = True
                if len(self._range_constraints) != 0:
                    err_msg = ('GurobiDirect does not support range constraints and slack suffixes. \nIf you want ' +
                               'slack information, please split up the following constraints:\n')
                    for con in self._range_constraints:
                        err_msg += '{0}\n'.format(con)
                    logger.warning(err_msg)
                    extract_slacks = False
            if re.match(suffix, "rc"):
                extract_reduced_costs = True
                flag = True
            if not flag:
                raise RuntimeError("***The gurobi_direct solver plugin cannot extract solution suffix="+suffix)

        gprob = self._solver_model
        grb = self._gurobipy.GRB
        status = gprob.Status

        if gprob.getAttr(self._gurobipy.GRB.Attr.IsMIP):
            if extract_reduced_costs:
                logger.warning("Cannot get reduced costs for MIP.")
            if extract_duals:
                logger.warning("Cannot get duals for MIP.")
            extract_reduced_costs = False
            extract_duals = False

        self.results = SolverResults()
        soln = Solution()

        self.results.solver.name = self._name
        self.results.solver.wallclock_time = gprob.Runtime

        if status == grb.LOADED:  # problem is loaded, but no solution
            self.results.solver.status = SolverStatus.aborted
            self.results.solver.termination_message = "Model is loaded, but no solution information is available."
            self.results.solver.termination_condition = TerminationCondition.error
            soln.status = SolutionStatus.unknown
        elif status == grb.OPTIMAL:  # optimal
            self.results.solver.status = SolverStatus.ok
            self.results.solver.termination_message = "Model was solved to optimality (subject to tolerances), " \
                                                      "and an optimal solution is available."
            self.results.solver.termination_condition = TerminationCondition.optimal
            soln.status = SolutionStatus.optimal
        elif status == grb.INFEASIBLE:
            self.results.solver.status = SolverStatus.warning
            self.results.solver.termination_message = "Model was proven to be infeasible"
            self.results.solver.termination_condition = TerminationCondition.infeasible
            soln.status = SolutionStatus.infeasible
        elif status == grb.INF_OR_UNBD:
            self.results.solver.status = SolverStatus.warning
            self.results.solver.termination_message = "Problem proven to be infeasible or unbounded."
            self.results.solver.termination_condition = TerminationCondition.infeasibleOrUnbounded
            soln.status = SolutionStatus.unsure
        elif status == grb.UNBOUNDED:
            self.results.solver.status = SolverStatus.warning
            self.results.solver.termination_message = "Model was proven to be unbounded."
            self.results.solver.termination_condition = TerminationCondition.unbounded
            soln.status = SolutionStatus.unbounded
        elif status == grb.CUTOFF:
            self.results.solver.status = SolverStatus.aborted
            self.results.solver.termination_message = "Optimal objective for model was proven to be worse than the " \
                                                      "value specified in the Cutoff parameter. No solution " \
                                                      "information is available."
            self.results.solver.termination_condition = TerminationCondition.minFunctionValue
            soln.status = SolutionStatus.unknown
        elif status == grb.ITERATION_LIMIT:
            self.results.solver.status = SolverStatus.aborted
            self.results.solver.termination_message = "Optimization terminated because the total number of simplex " \
                                                      "iterations performed exceeded the value specified in the " \
                                                      "IterationLimit parameter."
            self.results.solver.termination_condition = TerminationCondition.maxIterations
            soln.status = SolutionStatus.stoppedByLimit
        elif status == grb.NODE_LIMIT:
            self.results.solver.status = SolverStatus.aborted
            self.results.solver.termination_message = "Optimization terminated because the total number of " \
                                                      "branch-and-cut nodes explored exceeded the value specified " \
                                                      "in the NodeLimit parameter"
            self.results.solver.termination_condition = TerminationCondition.maxEvaluations
            soln.status = SolutionStatus.stoppedByLimit
        elif status == grb.TIME_LIMIT:
            self.results.solver.status = SolverStatus.aborted
            self.results.solver.termination_message = "Optimization terminated because the time expended exceeded " \
                                                      "the value specified in the TimeLimit parameter."
            self.results.solver.termination_condition = TerminationCondition.maxTimeLimit
            soln.status = SolutionStatus.stoppedByLimit
        elif status == grb.SOLUTION_LIMIT:
            self.results.solver.status = SolverStatus.aborted
            self.results.solver.termination_message = "Optimization terminated because the number of solutions found " \
                                                      "reached the value specified in the SolutionLimit parameter."
            self.results.solver.termination_condition = TerminationCondition.unknown
            soln.status = SolutionStatus.stoppedByLimit
        elif status == grb.INTERRUPTED:
            self.results.solver.status = SolverStatus.aborted
            self.results.solver.termination_message = "Optimization was terminated by the user."
            self.results.solver.termination_condition = TerminationCondition.error
            soln.status = SolutionStatus.error
        elif status == grb.NUMERIC:
            self.results.solver.status = SolverStatus.error
            self.results.solver.termination_message = "Optimization was terminated due to unrecoverable numerical " \
                                                      "difficulties."
            self.results.solver.termination_condition = TerminationCondition.error
            soln.status = SolutionStatus.error
        elif status == grb.SUBOPTIMAL:
            self.results.solver.status = SolverStatus.warning
            self.results.solver.termination_message = "Unable to satisfy optimality tolerances; a sub-optimal " \
                                                      "solution is available."
            self.results.solver.termination_condition = TerminationCondition.other
            soln.status = SolutionStatus.feasible
        else:
            self.results.solver.status = SolverStatus.error
            self.results.solver.termination_message = "Unknown return code from GUROBI."
            self.results.solver.termination_condition = TerminationCondition.error
            soln.status = SolutionStatus.error

        self.results.problem.name = gprob.ModelName

        if gprob.ModelSense == 1:
            self.results.problem.sense = pyomo.core.kernel.minimize
        elif gprob.ModelSense == -1:
            self.results.problem.sense = pyomo.core.kernel.maximize
        else:
            raise RuntimeError('Unrecognized gurobi objective sense: {0}'.format(gprob.ModelSense))

        self.results.problem.upper_bound = None
        self.results.problem.lower_bound = None
        if (gprob.NumBinVars + gprob.NumIntVars) == 0:
            try:
                self.results.problem.upper_bound = gprob.ObjVal
                self.results.problem.lower_bound = gprob.ObjVal
            except (self._gurobipy.GurobiError, AttributeError):
                pass
        elif gprob.ModelSense == 1:  # minimizing
            try:
                self.results.problem.upper_bound = gprob.ObjVal
            except (self._gurobipy.GurobiError, AttributeError):
                pass
            try:
                self.results.problem.lower_bound = gprob.ObjBound
            except (self._gurobipy.GurobiError, AttributeError):
                pass
        elif gprob.ModelSense == -1:  # maximizing
            try:
                self.results.problem.upper_bound = gprob.ObjBound
            except (self._gurobipy.GurobiError, AttributeError):
                pass
            try:
                self.results.problem.lower_bound = gprob.ObjVal
            except (self._gurobipy.GurobiError, AttributeError):
                pass
        else:
            raise RuntimeError('Unrecognized gurobi objective sense: {0}'.format(gprob.ModelSense))

        try:
            soln.gap = self.results.problem.upper_bound - self.results.problem.lower_bound
        except TypeError:
            soln.gap = None

        self.results.problem.number_of_constraints = gprob.NumConstrs + gprob.NumQConstrs + gprob.NumSOS
        self.results.problem.number_of_nonzeros = gprob.NumNZs
        self.results.problem.number_of_variables = gprob.NumVars
        self.results.problem.number_of_binary_variables = gprob.NumBinVars
        self.results.problem.number_of_integer_variables = gprob.NumIntVars
        self.results.problem.number_of_continuous_variables = gprob.NumVars - gprob.NumIntVars - gprob.NumBinVars
        self.results.problem.number_of_objectives = 1
        self.results.problem.number_of_solutions = gprob.SolCount

        # if a solve was stopped by a limit, we still need to check to
        # see if there is a solution available - this may not always
        # be the case, both in LP and MIP contexts.
        if self._save_results:
            """
            This code in this if statement is only needed for backwards compatability. It is more efficient to set
            _save_results to False and use load_vars, load_duals, etc.
            """
            if gprob.SolCount > 0:
                soln_variables = soln.variable
                soln_constraints = soln.constraint

                for pyomo_var, solver_var in self._pyomo_var_to_solver_var_map.items():
                    if self._referenced_variables[pyomo_var] > 0:
                        soln_variables[solver_var.VarName] = {"Value":solver_var.X}

                if extract_reduced_costs:
                    for pyomo_var, solver_var in self._pyomo_var_to_solver_var_map.items():
                        if self._referenced_variables[pyomo_var] > 0:
                            soln_variables[solver_var.VarName]["Rc"] = solver_var.Rc

                if extract_duals or extract_slacks:
                    for con in self._solver_model.getConstrs():
                        soln_constraints[con.ConstrName] = {}
                    if self._version_major >= 5:
                        for con in self._solver_model.getQConstrs():
                            soln_constraints[con.QCName] = {}

                if extract_duals:
                    for con in self._solver_model.getConstrs():
                        soln_constraints[con.ConstrName]["Dual"] = con.Pi
                    if self._version_major >= 5:
                        for con in self._solver_model.getQConstrs():
                            soln_constraints[con.QCName]["Dual"] = con.QCPi

                if extract_slacks:
                    for con in self._solver_model.getConstrs():
                        soln_constraints[con.ConstrName]["Slack"] = con.Slack
                    if self._version_major >= 5:
                        for con in self._solver_model.getQConstrs():
                            soln_constraints[con.QCName]["Slack"] = con.QCSlack
        elif self._load_solutions:
            if gprob.SolCount > 0:

                self._load_vars()

                if extract_reduced_costs:
                    self._load_rc()

                if extract_duals:
                    self._load_duals()

                if extract_slacks:
                    self._load_slacks()

        self.results.solution.insert(soln)

        # finally, clean any temporary files registered with the temp file
        # manager, created populated *directly* by this plugin.
        pyutilib.services.TempfileManager.pop(remove=not self._keepfiles)

        return DirectOrPersistentSolver._postsolve(self)

    def warm_start_capable(self):
        return True

    def _warm_start(self):
        for pyomo_var, gurobipy_var in self._pyomo_var_to_solver_var_map.items():
            if pyomo_var.value is not None:
                gurobipy_var.setAttr(self._gurobipy.GRB.Attr.Start, value(pyomo_var))

    def _load_vars(self, vars_to_load=None):
        var_map = self._pyomo_var_to_solver_var_map
        ref_vars = self._referenced_variables
        if vars_to_load is None:
            vars_to_load = var_map.keys()

        for var in vars_to_load:
            if ref_vars[var] > 0:
                var.stale = False
                var.value = var_map[var].x

    def _load_rc(self, vars_to_load=None):
        if not hasattr(self._pyomo_model, 'rc'):
            self._pyomo_model.rc = Suffix(direction=Suffix.IMPORT)
        var_map = self._pyomo_var_to_solver_var_map
        ref_vars = self._referenced_variables
        rc = self._pyomo_model.rc
        if vars_to_load is None:
            vars_to_load = var_map.keys()

        for var in vars_to_load:
            if ref_vars[var] > 0:
                rc[var] = var_map[var].Rc

    def _load_duals(self, cons_to_load=None):
        if not hasattr(self._pyomo_model, 'dual'):
            self._pyomo_model.dual = Suffix(direction=Suffix.IMPORT)
        con_map = self._pyomo_con_to_solver_con_map
        dual = self._pyomo_model.dual
        if cons_to_load is None:
            cons_to_load = ComponentSet(con_map.keys())

        reverse_con_map = {}
        for pyomo_con, con in con_map.items():
            reverse_con_map[con] = pyomo_con

        for gurobi_con in self._solver_model.getConstrs():
            pyomo_con = reverse_con_map[gurobi_con]
            if pyomo_con in cons_to_load:
                dual[pyomo_con] = gurobi_con.Pi

        if self._version_major >= 5:
            for gurobi_con in self._solver_model.getQConstrs():
                pyomo_con = reverse_con_map[gurobi_con]
                if pyomo_con in cons_to_load:
                    dual[pyomo_con] = gurobi_con.QCPi

    def _load_slacks(self, cons_to_load=None):
        if not hasattr(self._pyomo_model, 'slack'):
            self._pyomo_model.slack = Suffix(direction=Suffix.IMPORT)
        con_map = self._pyomo_con_to_solver_con_map
        slack = self._pyomo_model.slack
        if cons_to_load is None:
            cons_to_load = ComponentSet(con_map.keys())

        reverse_con_map = {}
        for pyomo_con, con in con_map.items():
            reverse_con_map[con] = pyomo_con

        for gurobi_con in self._solver_model.getConstrs():
            pyomo_con = reverse_con_map[gurobi_con]
            if pyomo_con in cons_to_load:
                slack[pyomo_con] = gurobi_con.Slack

        if self._version_major >= 5:
            for gurobi_con in self._solver_model.getQConstrs():
                pyomo_con = reverse_con_map[gurobi_con]
                if pyomo_con in cons_to_load:
                    slack[pyomo_con] = gurobi_con.QCSlack

    def load_duals(self, cons_to_load=None):
        """
        Load the duals into the 'dual' suffix. The 'dual' suffix must live on the parent model.

        Parameters
        ----------
        cons_to_load: list of Constraint
        """
        self._load_duals(cons_to_load)

    def load_rc(self, vars_to_load):
        """
        Load the reduced costs into the 'rc' suffix. The 'rc' suffix must live on the parent model.

        Parameters
        ----------
        vars_to_load: list of Var
        """
        self._load_rc(vars_to_load)

    def load_slacks(self, cons_to_load=None):
        """
        Load the values of the slack variables into the 'slack' suffix. The 'slack' suffix must live on the parent
        model.

        Parameters
        ----------
        cons_to_load: list of Constraint
        """
        self._load_slacks(cons_to_load)<|MERGE_RESOLUTION|>--- conflicted
+++ resolved
@@ -169,9 +169,6 @@
     def _get_expr_from_pyomo_expr(self, expr, max_degree=2):
         repn = generate_canonical_repn(expr)
 
-<<<<<<< HEAD
-        for var_value in pyomo_instance.component_data_objects(Var):
-=======
         try:
             gurobi_expr, referenced_vars = self._get_expr_from_pyomo_repn(repn, max_degree)
         except DegreeError as e:
@@ -192,7 +189,6 @@
             ub = value(var.ub)
         else:
             ub = self._gurobipy.GRB.INFINITY
->>>>>>> aee0c01a
 
         gurobipy_var = self._solver_model.addVar(lb=lb, ub=ub, vtype=vtype, name=varname)
 
