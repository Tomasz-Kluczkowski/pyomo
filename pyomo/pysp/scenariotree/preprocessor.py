#  ___________________________________________________________________________
#
#  Pyomo: Python Optimization Modeling Objects
#  Copyright 2017 National Technology and Engineering Solutions of Sandia, LLC
#  Under the terms of Contract DE-NA0003525 with National Technology and 
#  Engineering Solutions of Sandia, LLC, the U.S. Government retains certain 
#  rights in this software.
#  This software is distributed under the 3-clause BSD License.
#  ___________________________________________________________________________

__all__ = ("ScenarioTreePreprocessor",)

# TODO: Verify what needs to be done for persistent solver plugins
#       when advanced preprocessing is disabled and finish
#       implementing for that option.
import time

# these are the only two preprocessors currently invoked by the
# simple_preprocessor, which in turn is invoked by the preprocess()
# method of PyomoModel.
from pyomo.core.base.objective import Objective
from pyomo.core.base.var import Var
from pyomo.opt import ProblemFormat
from pyomo.solvers.plugins.solvers.persistent_solver import PersistentSolver
from pyomo.repn.canonical_repn import LinearCanonicalRepn
from pyomo.repn.compute_canonical_repn import preprocess_block_objectives \
    as canonical_preprocess_block_objectives
from pyomo.repn.compute_canonical_repn import preprocess_block_constraints \
    as canonical_preprocess_block_constraints
from pyomo.repn.compute_canonical_repn import preprocess_constraint \
    as canonical_preprocess_constraint
from pyomo.repn.compute_ampl_repn import preprocess_block_objectives \
    as ampl_preprocess_block_objectives
from pyomo.repn.compute_ampl_repn import preprocess_block_constraints \
    as ampl_preprocess_block_constraints
from pyomo.repn.compute_ampl_repn import preprocess_constraint \
    as ampl_preprocess_constraint
from pyomo.repn.ampl_repn import generate_ampl_repn
from pyomo.repn.canonical_repn import generate_canonical_repn
import pyomo.util
from pyomo.pysp.util.config import (PySPConfigBlock,
                                    safe_declare_common_option)
from pyomo.pysp.util.configured_object import PySPConfiguredObject

from six import iteritems, itervalues
from six.moves import xrange

canonical_expression_preprocessor = \
    pyomo.util.PyomoAPIFactory("pyomo.repn.compute_canonical_repn")
ampl_expression_preprocessor = \
    pyomo.util.PyomoAPIFactory("pyomo.repn.compute_ampl_repn")

#
# We only want to do the minimal amount of work to get the instance
# back to a consistent "preprocessed" state. The following attributes
# are introduced to help perform the minimal amount of work, and
# should be augmented in the future if we can somehow do less. These
# attributes are initially cleared, and are re-set - following
# preprocessing, if necessary - before each round of model I/O.
#
class ScenarioTreePreprocessor(PySPConfiguredObject):

    @classmethod
    def _declare_options(cls, options=None):
        if options is None:
            options = PySPConfigBlock()

        safe_declare_common_option(options,
                                   "disable_advanced_preprocessing")
        safe_declare_common_option(options,
                                   "preprocess_fixed_variables")
        safe_declare_common_option(options,
                                   "symbolic_solver_labels")
        safe_declare_common_option(options,
                                   "output_times")
        safe_declare_common_option(options,
                                   "verbose")

        return options

    def __init__(self, *args, **kwds):

        super(ScenarioTreePreprocessor, self).__init__(*args, **kwds)
        self._scenario_solver = {}
        self._scenario_instance = {}
        self._scenario_objective = {}

        #
        # Bundle related objects
        #
        self._bundle_instances = {}
        self._bundle_solvers = {}
        self._bundle_scenarios = {}
        self._scenario_to_bundle_map = {}
        self._bundle_first_preprocess = {}

        # maps between instance name and a list of variable (name,
        # index) pairs
        self.fixed_variables = {}
        self.freed_variables = {}
        # indicates update status of instances since the last
        # preprocessing round
        self.objective_updated = {}
        self.all_constraints_updated = {}
        self.constraints_updated_list = {}

    def add_scenario(self, scenario, scenario_instance, scenario_solver):

        assert scenario._name not in self._scenario_instance
        assert scenario._name not in self._scenario_to_bundle_map

        self._scenario_instance[scenario._name] = scenario_instance
        self._scenario_solver[scenario._name] = scenario_solver
        self._scenario_objective[scenario._name] = scenario._instance_objective

        self.fixed_variables[scenario._name] = []
        self.freed_variables[scenario._name] = []
        self.objective_updated[scenario._name] = True
        self.all_constraints_updated[scenario._name] = True
        self.constraints_updated_list[scenario._name] = []

        self.objective_updated[scenario._name] = True
        self.all_constraints_updated[scenario._name] = True

        if not self.get_option("disable_advanced_preprocessing"):
            scenario_instance = self._scenario_instance[scenario._name]
            for block in scenario_instance.block_data_objects(active=True):
                block._gen_obj_ampl_repn = False
                block._gen_con_ampl_repn = False
                block._gen_obj_canonical_repn = False
                block._gen_con_canonical_repn = False

    def remove_scenario(self, scenario):

        assert scenario._name in self._scenario_instance
        assert scenario._name not in self._scenario_to_bundle_map

        if self.get_option("disable_advanced_preprocessing"):
            scenario_instance = self._scenario_instance[scenario_name]
            for block in scenario_instance.block_data_objects(active=True):
                block._gen_obj_ampl_repn = False
                block._gen_con_ampl_repn = False
                block._gen_obj_canonical_repn = False
                block._gen_con_canonical_repn = False

        del self._scenario_instance[scenario._name]
        del self._scenario_solver[scenario._name]

        del self.fixed_variables[scenario._name]
        del self.freed_variables[scenario._name]
        del self.objective_updated[scenario._name]
        del self.all_constraints_updated[scenario._name]
        del self.constraints_updated_list[scenario._name]

        del self.objective_updated[scenario._name]
        del self.all_constraints_updated[scenario._name]

    def add_bundle(self, bundle, bundle_instance, bundle_solver):

        assert bundle._name not in self._bundle_instances

        self._bundle_instances[bundle._name] = bundle_instance
        self._bundle_solvers[bundle._name] = bundle_solver
        self._bundle_scenarios[bundle._name] = list(bundle._scenario_names)
        self._bundle_first_preprocess[bundle._name] = True

        for scenario_name in self._bundle_scenarios[bundle._name]:
            assert scenario_name in self._scenario_instance
            assert scenario_name not in self._scenario_to_bundle_map
            self._scenario_to_bundle_map[scenario_name] = bundle._name

    def remove_bundle(self, bundle):

        assert bundle._name in self._bundle_instances

        for scenario_name in self._bundle_scenarios[bundle._name]:
            assert scenario_name in self._scenario_instance
            assert scenario_name in self._scenario_to_bundle_map
            self._scenario_to_bundle_map[scenario_name] = bundle._name

        del self._bundle_instances[bundle._name]
        del self._bundle_solvers[bundle._name]
        del self._bundle_scenarios[bundle._name]
        del self._bundle_first_preprocess[bundle._name]

    def clear_update_flags(self, name=None):
        if name is not None:
            self.objective_updated[name] = False
            self.all_constraints_updated[name] = False
            self.constraints_updated_list[name] = []
        else:
            for key in self.instances:
                self.objective_updated[key] = False
                self.all_constraints_updated[key] = False
                self.constraints_updated_list[key] = []

    def has_fixed_variables(self, name=None):
        if name is None:
            for val in itervalues(self.fixed_variables):
                if len(val) > 0:
                    return True
            return False
        else:
            return len(self.fixed_variables[name]) > 0

    def has_freed_variables(self, name=None):
        if name is None:
            for val in itervalues(self.freed_variables):
                if len(val) > 0:
                    return True
            return False
        else:
            return len(self.freed_variables[name]) > 0

    def clear_fixed_variables(self, name=None):
        if name is None:
            for key in self.fixed_variables:
                self.fixed_variables[key] = []
        else:
            if name in self.fixed_variables:
                self.fixed_variables[name] = []
            else:
                raise KeyError("KeyError: %s" % name)

    def clear_freed_variables(self, name=None):
        if name is None:
            for key in self.freed_variables:
                self.freed_variables[key] = []
        else:
            if name in self.freed_variables:
                self.freed_variables[name] = []
            else:
                raise KeyError("KeyError: %s" % name)

    #
    # Preprocess scenarios (ignoring bundles even if they exists)
    #

    def preprocess_scenarios(self, scenarios=None):

        start_time = time.time()

        if scenarios is None:
            scenarios = self._scenario_instance.keys()

        if self.get_option("verbose"):
            print("Preprocessing %s scenarios" % len(scenarios))

        if self.get_option("verbose"):
            if len(self._bundle_instances) > 0:
                print("Preprocessing scenarios without bundles. Bundle "
                      "preprocessing dependencies will be lost. Scenario "
                      "preprocessing flags must be reset before preprocessing "
                      "bundles.")

        for scenario_name in scenarios:

            self._preprocess_scenario(scenario_name,
                                      self._scenario_solver[scenario_name])

            # We've preprocessed the instance, reset the relevant flags
            self.clear_update_flags(scenario_name)
            self.clear_fixed_variables(scenario_name)
            self.clear_freed_variables(scenario_name)

        end_time = time.time()

        if self.get_option("output_times"):
            print("Scenario preprocessing time=%.2f seconds"
                  % (end_time - start_time))

    #
    # Preprocess bundles (and the scenarios they depend on)
    #

    def preprocess_bundles(self,
                           bundles=None,
                           force_preprocess_bundle_objective=False,
                           force_preprocess_bundle_constraints=False):

        start_time = time.time()
        if len(self._bundle_instances) == 0:
            raise RuntimeError(
                "Unable to preprocess scenario bundles. Bundling "
                "does not seem to be activated.")

        if bundles is None:
            bundles = self._bundle_instances.keys()

        if self.get_option("verbose"):
            print("Preprocessing %s bundles" % len(bundles))

        preprocess_bundle_objective = 0b01
        preprocess_bundle_constraints = 0b10

        for bundle_name in bundles:

            preprocess_bundle = 0
            solver = self._bundle_solvers[bundle_name]
            for scenario_name in self._bundle_scenarios[bundle_name]:

                if self.objective_updated[scenario_name]:
                    preprocess_bundle |= preprocess_bundle_objective
                if ((len(self.fixed_variables[scenario_name]) > 0) or \
                    (len(self.freed_variables[scenario_name]) > 0)) and \
                    self.get_option("preprocess_fixed_variables"):
                    preprocess_bundle |= \
                        preprocess_bundle_objective | \
                        preprocess_bundle_constraints
                if self._bundle_first_preprocess[bundle_name]:
                    preprocess_bundle |= \
                        preprocess_bundle_objective | \
                        preprocess_bundle_constraints
                    self._bundle_first_preprocess[bundle_name] = False

                self._preprocess_scenario(scenario_name, solver)

                # We've preprocessed the instance, reset the relevant flags
                self.clear_update_flags(scenario_name)
                self.clear_fixed_variables(scenario_name)
                self.clear_freed_variables(scenario_name)

            if force_preprocess_bundle_objective:
                preprocess_bundle |= preprocess_bundle_objective
            if force_preprocess_bundle_constraints:
                preprocess_bundle |= preprocess_bundle_constraints

            if preprocess_bundle:

                bundle_ef_instance = \
                    self._bundle_instances[bundle_name]

                if solver.problem_format == ProblemFormat.nl:
                    idMap = {}
                    if preprocess_bundle & preprocess_bundle_objective:
                        ampl_preprocess_block_objectives(bundle_ef_instance,
                                                         idMap=idMap)
                    if preprocess_bundle & preprocess_bundle_constraints:
                        ampl_preprocess_block_constraints(bundle_ef_instance,
                                                          idMap=idMap)
                else:
                    idMap = {}
                    if preprocess_bundle & preprocess_bundle_objective:
                        canonical_preprocess_block_objectives(
                            bundle_ef_instance,
                            idMap=idMap)
                    if preprocess_bundle & preprocess_bundle_constraints:
                        canonical_preprocess_block_constraints(
                            bundle_ef_instance,
                            idMap=idMap)

        end_time = time.time()

        if self.get_option("output_times"):
            print("Bundle preprocessing time=%.2f seconds"
                  % (end_time - start_time))

    def _preprocess_scenario(self, scenario_name, solver):

        assert scenario_name in self._scenario_instance
        scenario_objective_active = self._scenario_objective[scenario_name].active
        # because the preprocessor will skip the scenario objective if it is
        # part of a bundle and not active
        self._scenario_objective[scenario_name].activate()
        def _cleanup():
            if not scenario_objective_active:
                self._scenario_objective[scenario_name].deactivate()
        scenario_instance = self._scenario_instance[scenario_name]
        instance_fixed_variables = self.fixed_variables[scenario_name]
        instance_freed_variables = self.freed_variables[scenario_name]
        instance_all_constraints_updated = \
            self.all_constraints_updated[scenario_name]
        instance_constraints_updated_list = \
            self.constraints_updated_list[scenario_name]
        instance_objective_updated = self.objective_updated[scenario_name]

        persistent_solver_in_use = isinstance(solver, PersistentSolver)
        if (not instance_objective_updated) and \
           (not instance_fixed_variables) and \
           (not instance_freed_variables) and \
           (not instance_all_constraints_updated) and \
           (len(instance_constraints_updated_list) == 0):
            if persistent_solver_in_use:
                assert solver.has_instance()

            # instances are already preproccessed, nothing
            # needs to be done
            if self.get_option("verbose"):
                print("No preprocessing necessary for scenario %s"
                      % (scenario_name))
            _cleanup()
            return

        if (instance_fixed_variables or instance_freed_variables) and \
           self.get_option("preprocess_fixed_variables"):

            if self.get_option("verbose"):
                print("Running full preprocessing for scenario %s"
                      % (scenario_name))

            if solver.problem_format() == ProblemFormat.nl:
                ampl_expression_preprocessor({}, model=scenario_instance)
            else:
                canonical_expression_preprocessor({}, model=scenario_instance)

            # We've preprocessed the entire instance, no point in checking
            # anything else
            _cleanup()
            return

        if instance_objective_updated:

            if self.get_option("verbose"):
                print("Preprocessing objective for scenario %s"
                      % (scenario_name))

            # if only the objective changed, there is minimal work to do.
            if solver.problem_format() == ProblemFormat.nl:
                ampl_preprocess_block_objectives(scenario_instance)
            else:
                canonical_preprocess_block_objectives(scenario_instance)

            if persistent_solver_in_use and solver.has_instance():
                obj_count = 0
                for obj in scenario_instance.component_data_objects(ctype=Objective, descend_into=True, active=True):
                    obj_count += 1
                    if obj_count > 1:
                        raise RuntimeError('Persistent solver interface only supports a single active objective.')
                    solver.set_objective(obj)

        if (instance_fixed_variables or instance_freed_variables) and \
           (persistent_solver_in_use):

            if self.get_option("verbose"):
                print("Compiling fixed status updates in persistent solver "
                      "for scenario %s" % (scenario_name))

            # it can be the case that the solver plugin no longer has an
            # instance compiled, depending on what state the solver plugin
            # is in relative to the instance.  if this is the case, just
            # don't compile the variable bounds.
            if solver.has_instance():
                variables_to_change = \
                    instance_fixed_variables + instance_freed_variables
                for var in variables_to_change:
                    solver.update_var(var)

        if instance_all_constraints_updated:

            if self.get_option("verbose"):
                print("Preprocessing all constraints for scenario %s"
                      % (scenario_name))

            if solver.problem_format() == ProblemFormat.nl:
                idMap = {}
                for block in scenario_instance.block_data_objects(
                        active=True,
                        descend_into=True):
                    ampl_preprocess_block_constraints(block, idMap=idMap)
            else:
                idMap = {}
                for block in scenario_instance.block_data_objects(
                        active=True,
                        descend_into=True):
                    canonical_preprocess_block_constraints(block, idMap=idMap)

        elif len(instance_constraints_updated_list) > 0:

            # TODO
            assert not persistent_solver_in_use

            if self.get_option("verbose"):
                print("Preprocessing constraint list (size=%s) for "
                      "scenario %s" % (len(instance_constraints_updated_list),
                                       scenario_name))

            idMap = {}
            repn_name = None
            repn_func = None
            if solver.problem_format() == ProblemFormat.nl:
                repn_name = "_ampl_repn"
                repn_func = generate_ampl_repn
            else:
                repn_name = "_canonical_repn"
                repn_func = generate_canonical_repn

            for constraint_data in instance_constraints_updated_list:
                if isinstance(constraint_data, LinearCanonicalRepn):
                    continue
                block = constraint_data.parent_block()
                # Get/Create the ComponentMap for the repn storage
                if not hasattr(block, repn_name):
                    setattr(block, repn_name, ComponentMap())
                getattr(block, repn_name)[constraint_data] = \
                    repn_func(constraint_data.body, idMap=idMap)

<<<<<<< HEAD
        if persistent_solver_in_use and \
           (not solver.instance_compiled()):
             solver.compile_instance(
                 scenario_instance,
                 symbolic_solver_labels=self.get_option("symbolic_solver_labels"),
                 output_fixed_variable_bounds=not self.get_option("preprocess_fixed_variables"))
=======
        if persistent_solver_in_use and (not solver.has_instance()):
            solver.set_instance(scenario_instance,
                                symbolic_solver_labels=self._options.symbolic_solver_labels,
                                output_fixed_variable_bounds=not self._options.preprocess_fixed_variables)
>>>>>>> bf342b06

        _cleanup()

    def get_solver_keywords(self):

        kwds = {}
        if not self.get_option("disable_advanced_preprocessing"):
            if not self.get_option("preprocess_fixed_variables"):
                kwds['output_fixed_variable_bounds'] = True

        return kwds<|MERGE_RESOLUTION|>--- conflicted
+++ resolved
@@ -494,19 +494,12 @@
                 getattr(block, repn_name)[constraint_data] = \
                     repn_func(constraint_data.body, idMap=idMap)
 
-<<<<<<< HEAD
         if persistent_solver_in_use and \
-           (not solver.instance_compiled()):
-             solver.compile_instance(
+           (not solver.has_instance())
+             solver.set_instance(
                  scenario_instance,
                  symbolic_solver_labels=self.get_option("symbolic_solver_labels"),
                  output_fixed_variable_bounds=not self.get_option("preprocess_fixed_variables"))
-=======
-        if persistent_solver_in_use and (not solver.has_instance()):
-            solver.set_instance(scenario_instance,
-                                symbolic_solver_labels=self._options.symbolic_solver_labels,
-                                output_fixed_variable_bounds=not self._options.preprocess_fixed_variables)
->>>>>>> bf342b06
 
         _cleanup()
 
